--- conflicted
+++ resolved
@@ -6,14 +6,6 @@
 // stored in the `argocd-gpg-keys-cm` ConfigMap resource
 var GPGKeysMutex = &sync.RWMutex{}
 
-<<<<<<< HEAD
-// AccountTokensMutex is used to handle concurrent access to ArgoCD account token operations
-var AccountTokensMutex = &sync.RWMutex{}
-
-// AccountsMutex is used to handle concurrent access to ArgoCD account operations
-// (password updates, account modifications)
-var AccountsMutex = &sync.RWMutex{}
-=======
 // RepositoryMutex is used to handle concurrent access to ArgoCD repositories
 var RepositoryMutex = &sync.RWMutex{}
 
@@ -22,4 +14,10 @@
 
 // RepositoryCredentialsMutex is used to handle concurrent access to ArgoCD repository credentials
 var RepositoryCredentialsMutex = &sync.RWMutex{}
->>>>>>> 740629dd
+
+// AccountTokensMutex is used to handle concurrent access to ArgoCD account token operations
+var AccountTokensMutex = &sync.RWMutex{}
+
+// AccountsMutex is used to handle concurrent access to ArgoCD account operations
+// (password updates, account modifications)
+var AccountsMutex = &sync.RWMutex{}